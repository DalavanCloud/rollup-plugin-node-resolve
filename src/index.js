import {dirname, extname, normalize, resolve, sep} from 'path';
import builtins from 'builtin-modules';
import resolveId from 'resolve';
import isModule from 'is-module';
import fs from 'fs';

const ES6_BROWSER_EMPTY = resolve( __dirname, '../src/empty.js' );
// It is important that .mjs occur before .js so that Rollup will interpret npm modules
// which deploy both ESM .mjs and CommonJS .js files as ESM.
const DEFAULT_EXTS = [ '.mjs', '.js', '.json', '.node' ];

let readFileCache = {};
const readFileAsync = file => new Promise((fulfil, reject) => fs.readFile(file, (err, contents) => err ? reject(err) : fulfil(contents)));
const statAsync = file => new Promise((fulfil, reject) => fs.stat(file, (err, contents) => err ? reject(err) : fulfil(contents)));
function cachedReadFile (file, cb) {
	if (file in readFileCache === false) {
		readFileCache[file] = readFileAsync(file).catch(err => {
			delete readFileCache[file];
			throw err;
		});
	}
	readFileCache[file].then(contents => cb(null, contents), cb);
}

let isFileCache = {};
function cachedIsFile (file, cb) {
	if (file in isFileCache === false) {
		isFileCache[file] = statAsync(file)
			.then(
				stat => stat.isFile(),
				err => {
					if (err.code == 'ENOENT') return false;
					delete isFileCache[file];
					throw err;
				});
	}
	isFileCache[file].then(contents => cb(null, contents), cb);
}

const resolveIdAsync = (file, opts) => new Promise((fulfil, reject) => resolveId(file, opts, (err, contents) => err ? reject(err) : fulfil(contents)));

export default function nodeResolve ( options = {} ) {
	const useModule = options.module !== false;
	const useMain = options.main !== false;
	const useJsnext = options.jsnext === true;
	const isPreferBuiltinsSet = options.preferBuiltins === true || options.preferBuiltins === false;
	const preferBuiltins = isPreferBuiltinsSet ? options.preferBuiltins : true;
	const customResolveOptions = options.customResolveOptions || {};
	const jail = options.jail;
	const only = Array.isArray(options.only)
		? options.only.map(o => o instanceof RegExp
			? o
			: new RegExp('^' + String(o).replace(/[\\^$*+?.()|[\]{}]/g, '\\$&') + '$')
		)
		: null;
	const browserMapCache = {};

	if ( options.skip ) {
		throw new Error( 'options.skip is no longer supported — you should use the main Rollup `external` option instead' );
	}

	if ( !useModule && !useMain && !useJsnext ) {
		throw new Error( `At least one of options.module, options.main or options.jsnext must be true` );
	}

	let preserveSymlinks;

	return {
		name: 'node-resolve',

		options ( options ) {
			preserveSymlinks = options.preserveSymlinks;
		},

		generateBundle () {
			isFileCache = {};
			readFileCache = {};
		},

		resolveId ( importee, importer ) {
			if ( /\0/.test( importee ) ) return null; // ignore IDs with null character, these belong to other plugins

			const basedir = importer ? dirname( importer ) : process.cwd();

			if (options.browser && browserMapCache[importer]) {
				const resolvedImportee = resolve( basedir, importee );
				const browser = browserMapCache[importer];
				if (browser[importee] === false || browser[resolvedImportee] === false) {
					return ES6_BROWSER_EMPTY;
				}
				if (browser[importee] || browser[resolvedImportee] || browser[resolvedImportee + '.js'] || browser[resolvedImportee + '.json']) {
					importee = browser[importee] || browser[resolvedImportee] || browser[resolvedImportee + '.js'] || browser[resolvedImportee + '.json'];
				}
			}


			const parts = importee.split( /[/\\]/ );
			let id = parts.shift();

			if ( id[0] === '@' && parts.length ) {
				// scoped packages
				id += `/${parts.shift()}`;
			} else if ( id[0] === '.' ) {
				// an import relative to the parent dir of the importer
				id = resolve( basedir, importee );
			}

<<<<<<< HEAD
			return new Promise( ( fulfil, reject ) => {
				let disregardResult = false;
				let packageBrowserField = false;

				const resolveOptions = {
					basedir: dirname( importer ),
					packageFilter ( pkg, pkgPath ) {
						const pkgRoot = dirname( pkgPath );
						if (options.browser && typeof pkg[ 'browser' ] === 'object') {
							packageBrowserField = Object.keys(pkg[ 'browser' ]).reduce((browser, key) => {
								let resolved = pkg[ 'browser' ][ key ];
								if (resolved && resolved[0] === '.') {
									resolved = resolve( pkgRoot, pkg[ 'browser' ][ key ] );
								}
								browser[ key ] = resolved;
								if ( key[0] === '.' ) {
									const absoluteKey = resolve( pkgRoot, key );
									browser[ absoluteKey ] = resolved;
									if ( !extname(key) ) {
										exts.reduce( ( browser, ext ) => {
											browser[ absoluteKey + ext ] = browser[ key ];
											return browser;
										}, browser );
									}
=======
			if (only && !only.some(pattern => pattern.test(id))) return null;

			let disregardResult = false;
			let packageBrowserField = false;
			const extensions = options.extensions || DEFAULT_EXTS;

			const resolveOptions = {
				basedir,
				packageFilter ( pkg, pkgPath ) {
					const pkgRoot = dirname( pkgPath );
					if (options.browser && typeof pkg[ 'browser' ] === 'object') {
						packageBrowserField = Object.keys(pkg[ 'browser' ]).reduce((browser, key) => {
							const resolved = pkg[ 'browser' ][ key ] === false ? false : resolve( pkgRoot, pkg[ 'browser' ][ key ] );
							browser[ key ] = resolved;
							if ( key[0] === '.' ) {
								const absoluteKey = resolve( pkgRoot, key );
								browser[ absoluteKey ] = resolved;
								if ( !extname(key) ) {
									extensions.reduce( ( browser, ext ) => {
										browser[ absoluteKey + ext ] = browser[ key ];
										return browser;
									}, browser );
>>>>>>> 73b01b1d
								}
							}
							return browser;
						}, {});
					}

					if (options.browser && typeof pkg[ 'browser' ] === 'string') {
						pkg[ 'main' ] = pkg[ 'browser' ];
					} else if ( useModule && pkg[ 'module' ] ) {
						pkg[ 'main' ] = pkg[ 'module' ];
					} else if ( useJsnext && pkg[ 'jsnext:main' ] ) {
						pkg[ 'main' ] = pkg[ 'jsnext:main' ];
					} else if ( ( useJsnext || useModule ) && !useMain ) {
						disregardResult = true;
					}
					return pkg;
				},
				readFile: cachedReadFile,
				isFile: cachedIsFile,
				extensions: extensions
			};

			if (preserveSymlinks !== undefined) {
				resolveOptions.preserveSymlinks = preserveSymlinks;
			}

			return resolveIdAsync(
				importee,
				Object.assign( resolveOptions, customResolveOptions )
			)
				.catch(() => false)
				.then(resolved => {
					if (options.browser && packageBrowserField) {
						if (packageBrowserField[ resolved ]) {
							resolved = packageBrowserField[ resolved ];
						}
						browserMapCache[resolved] = packageBrowserField;
					}

					if ( !disregardResult && resolved !== false ) {
						if ( !preserveSymlinks && resolved && fs.existsSync( resolved ) ) {
							resolved = fs.realpathSync( resolved );
						}

						if ( ~builtins.indexOf( resolved ) ) {
							return null;
						} else if ( ~builtins.indexOf( importee ) && preferBuiltins ) {
							if ( !isPreferBuiltinsSet ) {
								this.warn(
									`preferring built-in module '${importee}' over local alternative ` +
									`at '${resolved}', pass 'preferBuiltins: false' to disable this ` +
									`behavior or 'preferBuiltins: true' to disable this warning`
								);
							}
							return null;
						} else if ( jail && resolved.indexOf( normalize( jail.trim( sep ) ) ) !== 0 ) {
							return null;
						}
					}

					if ( resolved && options.modulesOnly ) {
						return readFileAsync( resolved, 'utf-8').then(code => isModule( code ) ? resolved : null);
					} else {
						return resolved === false ? null : resolved;
					}
				});
		}
	};
}<|MERGE_RESOLUTION|>--- conflicted
+++ resolved
@@ -105,32 +105,6 @@
 				id = resolve( basedir, importee );
 			}
 
-<<<<<<< HEAD
-			return new Promise( ( fulfil, reject ) => {
-				let disregardResult = false;
-				let packageBrowserField = false;
-
-				const resolveOptions = {
-					basedir: dirname( importer ),
-					packageFilter ( pkg, pkgPath ) {
-						const pkgRoot = dirname( pkgPath );
-						if (options.browser && typeof pkg[ 'browser' ] === 'object') {
-							packageBrowserField = Object.keys(pkg[ 'browser' ]).reduce((browser, key) => {
-								let resolved = pkg[ 'browser' ][ key ];
-								if (resolved && resolved[0] === '.') {
-									resolved = resolve( pkgRoot, pkg[ 'browser' ][ key ] );
-								}
-								browser[ key ] = resolved;
-								if ( key[0] === '.' ) {
-									const absoluteKey = resolve( pkgRoot, key );
-									browser[ absoluteKey ] = resolved;
-									if ( !extname(key) ) {
-										exts.reduce( ( browser, ext ) => {
-											browser[ absoluteKey + ext ] = browser[ key ];
-											return browser;
-										}, browser );
-									}
-=======
 			if (only && !only.some(pattern => pattern.test(id))) return null;
 
 			let disregardResult = false;
@@ -143,7 +117,10 @@
 					const pkgRoot = dirname( pkgPath );
 					if (options.browser && typeof pkg[ 'browser' ] === 'object') {
 						packageBrowserField = Object.keys(pkg[ 'browser' ]).reduce((browser, key) => {
-							const resolved = pkg[ 'browser' ][ key ] === false ? false : resolve( pkgRoot, pkg[ 'browser' ][ key ] );
+							let resolved = pkg[ 'browser' ][ key ];
+								if (resolved && resolved[0] === '.') {
+									resolved = resolve( pkgRoot, pkg[ 'browser' ][ key ] );
+								}
 							browser[ key ] = resolved;
 							if ( key[0] === '.' ) {
 								const absoluteKey = resolve( pkgRoot, key );
@@ -153,7 +130,6 @@
 										browser[ absoluteKey + ext ] = browser[ key ];
 										return browser;
 									}, browser );
->>>>>>> 73b01b1d
 								}
 							}
 							return browser;
