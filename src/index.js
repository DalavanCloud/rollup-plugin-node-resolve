--- conflicted
+++ resolved
@@ -85,17 +85,9 @@
 										`behavior or 'preferBuiltins: true' to disable this warning`
 									);
 								}
-<<<<<<< HEAD
 								fulfil( null );
-							} else if ( resolved.indexOf( normalize( jail.trim( sep ) ) ) !== 0 ) {
+							} else if ( jail && resolved.indexOf( normalize( jail.trim( sep ) ) ) !== 0 ) {
 								fulfil( null );
-=======
-								accept( null );
-							} else if ( jail && resolved.indexOf( normalize( jail.trim( sep ) ) ) !== 0 ) {
-								accept( null );
-							} else {
-								accept( resolved );
->>>>>>> c9443734
 							}
 						}
 
