--- conflicted
+++ resolved
@@ -3,11 +3,8 @@
   "description": "Bundle third-party dependencies in node_modules",
   "version": "1.1.0",
   "devDependencies": {
-<<<<<<< HEAD
     "babel-preset-es2015-rollup": "^1.0.0",
-=======
     "es5-ext": "^0.10.11",
->>>>>>> c8d2db42
     "eslint": "^1.7.3",
     "mocha": "^2.3.3",
     "rollup": "^0.22.0",
